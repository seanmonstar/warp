//! Server-Sent Events (SSE)
//!
//! # Example
//!
//! ```
//!
//! use std::time::Duration;
//! use std::convert::Infallible;
//! use warp::{Filter, sse::Event};
//! use futures::{stream::iter, Stream};
//!
//! fn sse_events() -> impl Stream<Item = Result<Event, Infallible>> {
//!     iter(vec![
//!         Ok(Event::default().data("unnamed event")),
//!         Ok(
//!             Event::default().event("chat")
//!             .data("chat message")
//!         ),
//!         Ok(
//!             Event::default().id(13.to_string())
//!             .event("chat")
//!             .data("other chat message\nwith next line")
//!             .retry(Duration::from_millis(5000))
//!         )
//!     ])
//! }
//!
//! let app = warp::path("push-notifications")
//!     .and(warp::get())
//!     .map(|| {
//!         warp::sse::reply(warp::sse::keep_alive().stream(sse_events()))
//!     });
//! ```
//!
//! Each field already is event which can be sent to client.
//! The events with multiple fields can be created by combining fields using tuples.
//!
//! See also the [EventSource](https://developer.mozilla.org/en-US/docs/Web/API/EventSource) API,
//! which specifies the expected behavior of Server Sent Events.
//!

use serde::Serialize;
use std::borrow::Cow;
use std::error::Error as StdError;
use std::fmt::{self, Display, Formatter, Write};
use std::future::Future;
use std::pin::Pin;
use std::str::FromStr;
use std::task::{Context, Poll};
use std::time::Duration;

use futures::{future, Stream, TryStream, TryStreamExt};
use http::header::{HeaderValue, CACHE_CONTROL, CONTENT_TYPE};
use hyper::Body;
use pin_project::pin_project;
<<<<<<< HEAD
use serde::Serialize;
use serde_json;
use tokio::time::{self, Sleep};
=======
use serde_json::{self, Error};
use tokio::time::{self, Delay};
>>>>>>> c8964b1d

use self::sealed::SseError;
use super::header;
use crate::filter::One;
use crate::reply::Response;
use crate::{Filter, Rejection, Reply};

// Server-sent event data type
#[derive(Debug)]
enum DataType {
    Text(String),
    Json(String),
}

/// Server-sent event
#[derive(Default, Debug)]
pub struct Event {
    name: Option<String>,
    id: Option<String>,
    data: Option<DataType>,
    event: Option<String>,
    comment: Option<String>,
    retry: Option<Duration>,
}

impl Event {
    /// Set Server-sent event data
    /// data field(s) ("data:<content>")
    pub fn data<T: Into<String>>(mut self, data: T) -> Event {
        self.data = Some(DataType::Text(data.into()));
        self
    }

    /// Set Server-sent event data
    /// data field(s) ("data:<content>")
    pub fn json_data<T: Serialize>(mut self, data: T) -> Result<Event, Error> {
        self.data = Some(DataType::Json(serde_json::to_string(&data)?));
        Ok(self)
    }

    /// Set Server-sent event comment
    /// Comment field (":<comment-text>")
    pub fn comment<T: Into<String>>(mut self, comment: T) -> Event {
        self.comment = Some(comment.into());
        self
    }

    /// Set Server-sent event event
    /// Event name field ("event:<event-name>")
    pub fn event<T: Into<String>>(mut self, event: T) -> Event {
        self.event = Some(event.into());
        self
    }

    /// Set Server-sent event retry
    /// Retry timeout field ("retry:<timeout>")
    pub fn retry(mut self, duration: Duration) -> Event {
        self.retry = Some(duration.into());
        self
    }

    /// Set Server-sent event id
    /// Identifier field ("id:<identifier>")
    pub fn id<T: Into<String>>(mut self, id: T) -> Event {
        self.id = Some(id.into());
        self
    }
}

impl Display for Event {
    fn fmt(&self, f: &mut Formatter) -> fmt::Result {
        if let Some(ref comment) = &self.comment {
            ":".fmt(f)?;
            comment.fmt(f)?;
            f.write_char('\n')?;
        }

        if let Some(ref event) = &self.event {
            "event:".fmt(f)?;
            event.fmt(f)?;
            f.write_char('\n')?;
        }

        match self.data {
            Some(DataType::Text(ref data)) => {
                for line in data.split('\n') {
                    "data:".fmt(f)?;
                    line.fmt(f)?;
                    f.write_char('\n')?;
                }
            }
            Some(DataType::Json(ref data)) => {
                "data:".fmt(f)?;
                data.fmt(f)?;
                f.write_char('\n')?;
            }
            None => {}
        }

        if let Some(ref id) = &self.id {
            "id:".fmt(f)?;
            id.fmt(f)?;
            f.write_char('\n')?;
        }

        if let Some(ref duration) = &self.retry {
            "retry:".fmt(f)?;

            let secs = duration.as_secs();
            let millis = duration.subsec_millis();

            if secs > 0 {
                // format seconds
                secs.fmt(f)?;

                // pad milliseconds
                if millis < 10 {
                    f.write_str("00")?;
                } else if millis < 100 {
                    f.write_char('0')?;
                }
            }

            // format milliseconds
            millis.fmt(f)?;

            f.write_char('\n')?;
        }

        f.write_char('\n')?;
        Ok(())
    }
}

/// Gets the optional last event id from request.
/// Typically this identifier represented as number or string.
///
/// ```
/// let app = warp::sse::last_event_id::<u32>();
///
/// // The identifier is present
/// async {
///     assert_eq!(
///         warp::test::request()
///            .header("Last-Event-ID", "12")
///            .filter(&app)
///            .await
///            .unwrap(),
///         Some(12)
///     );
///
///     // The identifier is missing
///     assert_eq!(
///        warp::test::request()
///            .filter(&app)
///            .await
///            .unwrap(),
///         None
///     );
///
///     // The identifier is not a valid
///     assert!(
///        warp::test::request()
///            .header("Last-Event-ID", "abc")
///            .filter(&app)
///            .await
///            .is_err(),
///     );
///};
/// ```
pub fn last_event_id<T>() -> impl Filter<Extract = One<Option<T>>, Error = Rejection> + Copy
where
    T: FromStr + Send + Sync + 'static,
{
    header::optional("last-event-id")
}

/// Server-sent events reply
///
/// This function converts stream of server events into a `Reply` with:
///
/// - Status of `200 OK`
/// - Header `content-type: text/event-stream`
/// - Header `cache-control: no-cache`.
///
/// # Example
///
/// ```
///
/// use std::time::Duration;
/// use futures::Stream;
/// use futures::stream::iter;
/// use std::convert::Infallible;
/// use warp::{Filter, sse::Event};
/// use serde_derive::Serialize;
///
/// #[derive(Serialize)]
/// struct Msg {
///     from: u32,
///     text: String,
/// }
///
/// fn event_stream() -> impl Stream<Item = Result<Event, Infallible>> {
///         iter(vec![
///             // Unnamed event with data only
///             Ok(Event::default().data("payload")),
///             // Named event with ID and retry timeout
///             Ok(
///                 Event::default().data("other message\nwith next line")
///                 .event("chat")
///                 .id(1.to_string())
///                 .retry(Duration::from_millis(15000))
///             ),
///             // Event with JSON data
///             Ok(
///                 Event::default().id(2.to_string())
///                 .json_data(Msg {
///                     from: 2,
///                     text: "hello".into(),
///                 }).unwrap(),
///             )
///         ])
/// }
///
/// async {
///     let app = warp::path("sse").and(warp::get()).map(|| {
///        warp::sse::reply(event_stream())
///     });
///
///     let res = warp::test::request()
///         .method("GET")
///         .header("Connection", "Keep-Alive")
///         .path("/sse")
///         .reply(&app)
///         .await
///         .into_body();
///
///     assert_eq!(
///         res,
///         r#"data:payload
///
/// event:chat
/// data:other message
/// data:with next line
/// id:1
/// retry:15000
///
/// data:{"from":2,"text":"hello"}
/// id:2
///
/// "#
///     );
/// };
/// ```
pub fn reply<S>(event_stream: S) -> impl Reply
where
    S: TryStream<Ok = Event> + Send + 'static,
    S::Error: StdError + Send + Sync + 'static,
{
    SseReply { event_stream }
}

#[allow(missing_debug_implementations)]
struct SseReply<S> {
    event_stream: S,
}

impl<S> Reply for SseReply<S>
where
    S: TryStream<Ok = Event> + Send + 'static,
    S::Error: StdError + Send + Sync + 'static,
{
    #[inline]
    fn into_response(self) -> Response {
        let body_stream = self
            .event_stream
            .map_err(|error| {
                // FIXME: error logging
                log::error!("sse stream error: {}", error);
                SseError
            })
            .into_stream()
            .and_then(|event| future::ready(Ok(event.to_string())));

        let mut res = Response::new(Body::wrap_stream(body_stream));
        // Set appropriate content type
        res.headers_mut()
            .insert(CONTENT_TYPE, HeaderValue::from_static("text/event-stream"));
        // Disable response body caching
        res.headers_mut()
            .insert(CACHE_CONTROL, HeaderValue::from_static("no-cache"));
        res
    }
}

/// Configure the interval between keep-alive messages, the content
/// of each message, and the associated stream.
#[derive(Debug)]
pub struct KeepAlive {
    comment_text: Cow<'static, str>,
    max_interval: Duration,
}

impl KeepAlive {
    /// Customize the interval between keep-alive messages.
    ///
    /// Default is 15 seconds.
    pub fn interval(mut self, time: Duration) -> Self {
        self.max_interval = time;
        self
    }

    /// Customize the text of the keep-alive message.
    ///
    /// Default is an empty comment.
    pub fn text(mut self, text: impl Into<Cow<'static, str>>) -> Self {
        self.comment_text = text.into();
        self
    }

    /// Wrap an event stream with keep-alive functionality.
    ///
    /// See [`keep_alive`](keep_alive) for more.
    pub fn stream<S>(
        self,
        event_stream: S,
    ) -> impl TryStream<Ok = Event, Error = impl StdError + Send + Sync + 'static> + Send + 'static
    where
        S: TryStream<Ok = Event> + Send + 'static,
        S::Error: StdError + Send + Sync + 'static,
    {
        let alive_timer = time::sleep(self.max_interval);
        SseKeepAlive {
            event_stream,
            comment_text: self.comment_text,
            max_interval: self.max_interval,
            alive_timer,
        }
    }
}

#[allow(missing_debug_implementations)]
#[pin_project]
struct SseKeepAlive<S> {
    #[pin]
    event_stream: S,
    comment_text: Cow<'static, str>,
    max_interval: Duration,
    #[pin]
    alive_timer: Sleep,
}

<<<<<<< HEAD
#[doc(hidden)]
#[deprecated(note = "use warp::see:keep_alive() instead")]
pub fn keep<S>(
    event_stream: S,
    keep_interval: impl Into<Option<Duration>>,
) -> impl TryStream<
    Ok = impl ServerSentEvent + Send + 'static,
    Error = impl StdError + Send + Sync + 'static,
> + Send
       + 'static
where
    S: TryStream + Send + 'static,
    S::Ok: ServerSentEvent + Send,
    S::Error: StdError + Send + Sync + 'static,
{
    let max_interval = keep_interval
        .into()
        .unwrap_or_else(|| Duration::from_secs(15));
    let alive_timer = time::sleep(max_interval);
    SseKeepAlive {
        event_stream,
        comment_text: Cow::Borrowed(""),
        max_interval,
        alive_timer,
    }
}

=======
>>>>>>> c8964b1d
/// Keeps event source connection alive when no events sent over a some time.
///
/// Some proxy servers may drop HTTP connection after a some timeout of inactivity.
/// This function helps to prevent such behavior by sending comment events every
/// `keep_interval` of inactivity.
///
/// By default the comment is `:` (an empty comment) and the time interval between
/// events is 15 seconds. Both may be customized using the builder pattern
/// as shown below.
///
/// ```
/// use std::time::Duration;
/// use std::convert::Infallible;
/// use futures::StreamExt;
/// use tokio::time::interval;
<<<<<<< HEAD
/// use tokio_stream::wrappers::IntervalStream;
/// use warp::{Filter, Stream, sse::ServerSentEvent};
=======
/// use warp::{Filter, Stream, sse::Event};
>>>>>>> c8964b1d
///
/// // create server-sent event
/// fn sse_counter(counter: u64) ->  Result<Event, Infallible> {
///     Ok(Event::default().data(counter.to_string()))
/// }
///
/// fn main() {
///     let routes = warp::path("ticks")
///         .and(warp::get())
///         .map(|| {
///             let mut counter: u64 = 0;
///             let interval = interval(Duration::from_secs(15));
///             let stream = IntervalStream::new(interval);
///             let event_stream = stream.map(move |_| {
///                 counter += 1;
///                 sse_counter(counter)
///             });
///             // reply using server-sent events
///             let stream = warp::sse::keep_alive()
///                 .interval(Duration::from_secs(5))
///                 .text("thump".to_string())
///                 .stream(event_stream);
///             warp::sse::reply(stream)
///         });
/// }
/// ```
///
/// See [notes](https://www.w3.org/TR/2009/WD-eventsource-20090421/#notes).
pub fn keep_alive() -> KeepAlive {
    KeepAlive {
        comment_text: Cow::Borrowed(""),
        max_interval: Duration::from_secs(15),
    }
}

impl<S> Stream for SseKeepAlive<S>
where
    S: TryStream<Ok = Event> + Send + 'static,
    S::Error: StdError + Send + Sync + 'static,
{
    type Item = Result<Event, SseError>;

    fn poll_next(self: Pin<&mut Self>, cx: &mut Context) -> Poll<Option<Self::Item>> {
        let mut pin = self.project();
        match pin.event_stream.try_poll_next(cx) {
            Poll::Pending => match Pin::new(&mut pin.alive_timer).poll(cx) {
                Poll::Pending => Poll::Pending,
                Poll::Ready(_) => {
                    // restart timer
                    pin.alive_timer
                        .reset(tokio::time::Instant::now() + *pin.max_interval);
                    let comment_str = pin.comment_text.clone();
                    let event = Event::default().comment(comment_str);
                    Poll::Ready(Some(Ok(event)))
                }
            },
            Poll::Ready(Some(Ok(event))) => {
                // restart timer
                pin.alive_timer
                    .reset(tokio::time::Instant::now() + *pin.max_interval);
                Poll::Ready(Some(Ok(event)))
            }
            Poll::Ready(None) => Poll::Ready(None),
            Poll::Ready(Some(Err(error))) => {
                log::error!("sse::keep error: {}", error);
                Poll::Ready(Some(Err(SseError)))
            }
        }
    }
}

mod sealed {
    use super::*;

    /// SSE error type
    #[derive(Debug)]
    pub struct SseError;

    impl Display for SseError {
        fn fmt(&self, f: &mut ::std::fmt::Formatter) -> ::std::fmt::Result {
            write!(f, "sse error")
        }
    }

    impl StdError for SseError {}
}<|MERGE_RESOLUTION|>--- conflicted
+++ resolved
@@ -53,14 +53,8 @@
 use http::header::{HeaderValue, CACHE_CONTROL, CONTENT_TYPE};
 use hyper::Body;
 use pin_project::pin_project;
-<<<<<<< HEAD
-use serde::Serialize;
-use serde_json;
+use serde_json::{self, Error};
 use tokio::time::{self, Sleep};
-=======
-use serde_json::{self, Error};
-use tokio::time::{self, Delay};
->>>>>>> c8964b1d
 
 use self::sealed::SseError;
 use super::header;
@@ -413,36 +407,6 @@
     alive_timer: Sleep,
 }
 
-<<<<<<< HEAD
-#[doc(hidden)]
-#[deprecated(note = "use warp::see:keep_alive() instead")]
-pub fn keep<S>(
-    event_stream: S,
-    keep_interval: impl Into<Option<Duration>>,
-) -> impl TryStream<
-    Ok = impl ServerSentEvent + Send + 'static,
-    Error = impl StdError + Send + Sync + 'static,
-> + Send
-       + 'static
-where
-    S: TryStream + Send + 'static,
-    S::Ok: ServerSentEvent + Send,
-    S::Error: StdError + Send + Sync + 'static,
-{
-    let max_interval = keep_interval
-        .into()
-        .unwrap_or_else(|| Duration::from_secs(15));
-    let alive_timer = time::sleep(max_interval);
-    SseKeepAlive {
-        event_stream,
-        comment_text: Cow::Borrowed(""),
-        max_interval,
-        alive_timer,
-    }
-}
-
-=======
->>>>>>> c8964b1d
 /// Keeps event source connection alive when no events sent over a some time.
 ///
 /// Some proxy servers may drop HTTP connection after a some timeout of inactivity.
@@ -458,12 +422,8 @@
 /// use std::convert::Infallible;
 /// use futures::StreamExt;
 /// use tokio::time::interval;
-<<<<<<< HEAD
 /// use tokio_stream::wrappers::IntervalStream;
-/// use warp::{Filter, Stream, sse::ServerSentEvent};
-=======
 /// use warp::{Filter, Stream, sse::Event};
->>>>>>> c8964b1d
 ///
 /// // create server-sent event
 /// fn sse_counter(counter: u64) ->  Result<Event, Infallible> {
