//! Multipart body filters
//!
//! Filters that extract a multipart body for a route.

use std::error::Error as StdError;
use std::fmt::{Display, Formatter};
use std::future::Future;
use std::pin::Pin;
use std::task::{Context, Poll};
use std::{fmt, io};

use bytes::{Buf, Bytes};
use futures_util::{future, Stream};
use headers::ContentType;
use hyper::Body;
use mime::Mime;
use multer::{Field as PartInner, Multipart as FormDataInner};

use crate::filter::{Filter, FilterBase, Internal};
use crate::reject::{self, Rejection};

// If not otherwise configured, default to 2MB.
const DEFAULT_FORM_DATA_MAX_LENGTH: u64 = 1024 * 1024 * 2;

/// A `Filter` to extract a `multipart/form-data` body from a request.
///
/// Create with the `warp::multipart::form()` function.
#[derive(Debug, Clone)]
pub struct FormOptions {
    max_length: Option<u64>,
}

/// A `Stream` of multipart/form-data `Part`s.
///
/// Extracted with a `warp::multipart::form` filter.
pub struct FormData {
    inner: FormDataInner<'static>,
}

/// A single "part" of a multipart/form-data body.
///
/// Yielded from the `FormData` stream.
pub struct Part {
    part: PartInner<'static>,
}

/// Create a `Filter` to extract a `multipart/form-data` body from a request.
///
/// The extracted `FormData` type is a `Stream` of `Part`s, and each `Part`
/// in turn is a `Stream` of bytes.
pub fn form() -> FormOptions {
    FormOptions {
        max_length: Some(DEFAULT_FORM_DATA_MAX_LENGTH),
    }
}

// ===== impl Form =====

impl FormOptions {
    /// Set the maximum byte length allowed for this body.
    ///
    /// Defaults to 2MB.
    pub fn max_length(mut self, max: u64) -> Self {
        self.max_length = Some(max);
        self
    }

    /// Set no limit to maximum byte length for the body.
    pub fn no_max_length(mut self) -> Self {
        self.max_length = None;
        self
    }
}

type FormFut = Pin<Box<dyn Future<Output = Result<(FormData,), Rejection>> + Send>>;

impl FilterBase for FormOptions {
    type Extract = (FormData,);
    type Error = Rejection;
    type Future = FormFut;

    fn filter(&self, _: Internal) -> Self::Future {
        let boundary = super::header::header2::<ContentType>().and_then(|ct| {
            let mime = Mime::from(ct);
            let mime = mime
                .get_param("boundary")
                .map(|v| v.to_string())
                .ok_or_else(|| reject::invalid_header("content-type"));
            future::ready(mime)
        });

<<<<<<< HEAD
        let filt = boundary
            .and(super::body::bytes())
            .map(|boundary, body| FormData {
                inner: Multipart::with_body(Cursor::new(body), boundary),
=======
        let filt = super::body::content_length_limit(self.max_length)
            .and(boundary)
            .and(super::body::body())
            .map(|boundary: String, body| {
                let body = BodyIoError(body);
                FormData {
                    inner: FormDataInner::new(body, &boundary),
                }
>>>>>>> d73dc543
            });

        if let Some(max_length) = self.max_length {
            Box::pin(
                super::body::content_length_limit(max_length)
                    .and(filt)
                    .filter(Internal)
            )
        } else {
            Box::pin(filt.filter(Internal))
        }
    }
}

// ===== impl FormData =====

impl fmt::Debug for FormData {
    fn fmt(&self, f: &mut fmt::Formatter<'_>) -> fmt::Result {
        f.debug_struct("FormData").finish()
    }
}

impl Stream for FormData {
    type Item = Result<Part, crate::Error>;

    fn poll_next(mut self: Pin<&mut Self>, cx: &mut Context<'_>) -> Poll<Option<Self::Item>> {
        match self.inner.poll_next_field(cx) {
            Poll::Pending => Poll::Pending,
            Poll::Ready(Ok(Some(part))) => {
                if part.name().is_some() {
                    Poll::Ready(Some(Ok(Part { part })))
                } else {
                    Poll::Ready(Some(Err(crate::Error::new(MultipartFieldMissingName))))
                }
            }
            Poll::Ready(Ok(None)) => Poll::Ready(None),
            Poll::Ready(Err(err)) => Poll::Ready(Some(Err(crate::Error::new(err)))),
        }
    }
}

// ===== impl Part =====

impl Part {
    /// Get the name of this part.
    pub fn name(&self) -> &str {
        self.part.name().expect("checked for name previously")
    }

    /// Get the filename of this part, if present.
    pub fn filename(&self) -> Option<&str> {
        self.part.file_name()
    }

    /// Get the content-type of this part, if present.
    pub fn content_type(&self) -> Option<&str> {
        let content_type = self.part.content_type();
        content_type.map(|t| t.as_ref())
    }

    /// Asynchronously get some of the data for this `Part`.
    pub async fn data(&mut self) -> Option<Result<impl Buf, crate::Error>> {
        future::poll_fn(|cx| self.poll_next(cx)).await
    }

    /// Convert this `Part` into a `Stream` of `Buf`s.
    pub fn stream(self) -> impl Stream<Item = Result<impl Buf, crate::Error>> {
        PartStream(self)
    }

    fn poll_next(&mut self, cx: &mut Context<'_>) -> Poll<Option<Result<Bytes, crate::Error>>> {
        match Pin::new(&mut self.part).poll_next(cx) {
            Poll::Pending => Poll::Pending,
            Poll::Ready(Some(Ok(bytes))) => Poll::Ready(Some(Ok(bytes))),
            Poll::Ready(None) => Poll::Ready(None),
            Poll::Ready(Some(Err(err))) => Poll::Ready(Some(Err(crate::Error::new(err)))),
        }
    }
}

impl fmt::Debug for Part {
    fn fmt(&self, f: &mut fmt::Formatter<'_>) -> fmt::Result {
        let mut builder = f.debug_struct("Part");
        builder.field("name", &self.part.name());

        if let Some(ref filename) = self.part.file_name() {
            builder.field("filename", filename);
        }

        if let Some(ref mime) = self.part.content_type() {
            builder.field("content_type", mime);
        }

        builder.finish()
    }
}

struct PartStream(Part);

impl Stream for PartStream {
    type Item = Result<Bytes, crate::Error>;

    fn poll_next(mut self: Pin<&mut Self>, cx: &mut Context<'_>) -> Poll<Option<Self::Item>> {
        self.0.poll_next(cx)
    }
}

struct BodyIoError(Body);

impl Stream for BodyIoError {
    type Item = io::Result<Bytes>;

    fn poll_next(mut self: Pin<&mut Self>, cx: &mut Context<'_>) -> Poll<Option<Self::Item>> {
        match Pin::new(&mut self.0).poll_next(cx) {
            Poll::Pending => Poll::Pending,
            Poll::Ready(Some(Ok(bytes))) => Poll::Ready(Some(Ok(bytes))),
            Poll::Ready(None) => Poll::Ready(None),
            Poll::Ready(Some(Err(err))) => {
                Poll::Ready(Some(Err(io::Error::new(io::ErrorKind::Other, err))))
            }
        }
    }
}

/// An error used when a multipart field is missing a name.
#[derive(Debug)]
struct MultipartFieldMissingName;

impl Display for MultipartFieldMissingName {
    fn fmt(&self, f: &mut Formatter<'_>) -> fmt::Result {
        write!(f, "Multipart field is missing a name")
    }
}

impl StdError for MultipartFieldMissingName {}<|MERGE_RESOLUTION|>--- conflicted
+++ resolved
@@ -89,21 +89,13 @@
             future::ready(mime)
         });
 
-<<<<<<< HEAD
         let filt = boundary
-            .and(super::body::bytes())
-            .map(|boundary, body| FormData {
-                inner: Multipart::with_body(Cursor::new(body), boundary),
-=======
-        let filt = super::body::content_length_limit(self.max_length)
-            .and(boundary)
             .and(super::body::body())
             .map(|boundary: String, body| {
                 let body = BodyIoError(body);
                 FormData {
                     inner: FormDataInner::new(body, &boundary),
                 }
->>>>>>> d73dc543
             });
 
         if let Some(max_length) = self.max_length {
