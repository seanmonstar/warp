//! Websockets Filters

use std::borrow::Cow;
use std::fmt;
use std::future::Future;
use std::io::{self};
use std::pin::Pin;
use std::task::{Context, Poll};

use super::{body, header};
use crate::filter::{Filter, One};
use crate::reject::Rejection;
use crate::reply::{Reply, Response};
use futures::{future, FutureExt, Stream, Sink};
use headers::{Connection, HeaderMapExt, SecWebsocketAccept, SecWebsocketKey, Upgrade};
use http;
use tungstenite::protocol::{self, WebSocketConfig};
use tokio_tungstenite::WebSocketStream;

/// Creates a Websocket Filter.
///
/// The yielded `Ws` is used to finish the websocket upgrade.
///
/// # Note
///
/// This filter combines multiple filters internally, so you don't need them:
///
/// - Method must be `GET`
/// - Header `connection` must be `upgrade`
/// - Header `upgrade` must be `websocket`
/// - Header `sec-websocket-version` must be `13`
/// - Header `sec-websocket-key` must be set.
///
/// If the filters are met, yields a `Ws`. Calling `Ws::on_upgrade` will
/// return a reply with:
///
/// - Status of `101 Switching Protocols`
/// - Header `connection: upgrade`
/// - Header `upgrade: websocket`
/// - Header `sec-websocket-accept` with the hash value of the received key.
pub fn ws() -> impl Filter<Extract = One<Ws>, Error = Rejection> + Copy {
    let connection_has_upgrade = header::header2()
        .and_then(|conn: ::headers::Connection| {
            if conn.contains("upgrade") {
                future::ok(())
            } else {
                future::err(crate::reject::known(MissingConnectionUpgrade))
            }
        })
        .untuple_one();

    crate::get()
        .and(connection_has_upgrade)
        .and(header::exact_ignore_case("upgrade", "websocket"))
        .and(header::exact("sec-websocket-version", "13"))
        //.and(header::exact2(Upgrade::websocket()))
        //.and(header::exact2(SecWebsocketVersion::V13))
        .and(header::header2::<SecWebsocketKey>())
        .and(body::body())
        .map(move |key: SecWebsocketKey, body: ::hyper::Body| Ws {
            body,
            config: None,
            key,
        })
}

/// Extracted by the [`ws`](ws) filter, and used to finish an upgrade.
pub struct Ws {
    body: ::hyper::Body,
    config: Option<WebSocketConfig>,
    key: SecWebsocketKey,
}

impl Ws {
    /// Finish the upgrade, passing a function to handle the `WebSocket`.
    ///
    /// The passed function must return a `Future`.
    pub fn on_upgrade<F, U>(self, func: F) -> impl Reply
    where
        F: FnOnce(WebSocket) -> U + Send + 'static,
        U: Future<Output = ()> + Send + 'static,
    {
        WsReply {
            ws: self,
            on_upgrade: func,
        }
    }

    // config

    /// Set the size of the internal message send queue.
    pub fn max_send_queue(mut self, max: usize) -> Self {
        self.config
            .get_or_insert_with(WebSocketConfig::default)
            .max_send_queue = Some(max);
        self
    }

    /// Set the maximum message size (defaults to 64 megabytes)
    pub fn max_message_size(mut self, max: usize) -> Self {
        self.config
            .get_or_insert_with(WebSocketConfig::default)
            .max_message_size = Some(max);
        self
    }
}

impl fmt::Debug for Ws {
    fn fmt(&self, f: &mut fmt::Formatter) -> fmt::Result {
        f.debug_struct("Ws").finish()
    }
}

#[allow(missing_debug_implementations)]
struct WsReply<F> {
    ws: Ws,
    on_upgrade: F,
}

impl<F, U> Reply for WsReply<F>
where
    F: FnOnce(WebSocket) -> U + Send + 'static,
    U: Future<Output = ()> + Send + 'static,
{
    fn into_response(self) -> Response {
        let on_upgrade = self.on_upgrade;
        let config = self.ws.config;
        let fut = self
            .ws
            .body
            .on_upgrade()
            .then(move |upgraded| {
                log::trace!("websocket upgrade complete");
                let socket = WebSocketStream::from_raw_socket(upgraded.unwrap(), protocol::Role::Server, config);
                socket
            })
            .then(move |socket| {
                on_upgrade(WebSocket { inner: socket })
            })
            .map(|_result| {
                /*
                if let Err(err) = result {
                    log::debug!("ws upgrade error: {}", err);
                }
                */
            });
        ::tokio::task::spawn(fut);

        let mut res = http::Response::default();

        *res.status_mut() = http::StatusCode::SWITCHING_PROTOCOLS;

        res.headers_mut().typed_insert(Connection::upgrade());
        res.headers_mut().typed_insert(Upgrade::websocket());
        res.headers_mut()
            .typed_insert(SecWebsocketAccept::from(self.ws.key));

        res
    }
}


/// A websocket `Stream` and `Sink`, provided to `ws` filters.
pub struct WebSocket {
    inner: WebSocketStream<hyper::upgrade::Upgraded>,
}

/*
fn cvt<T>(r: tungstenite::error::Result<T>, err_message: &str) -> Poll<Result<T, crate::Error>> {
    match r {
        Ok(v) => Poll::Ready(Ok(v)),
        Err(tungstenite::Error::Io(ref e)) if e.kind() == io::ErrorKind::WouldBlock => {
            Poll::Pending
        }
        Err(e) => {
            log::debug!("{} {}", err_message, e);
            Poll::Ready(Err(crate::Error::new(e)))
        }
    }
}
*/

impl WebSocket {
    pub(crate) async fn from_raw_socket(
        upgraded: hyper::upgrade::Upgraded,
        role: protocol::Role,
        config: Option<protocol::WebSocketConfig>
    ) -> Self {
        WebSocketStream::from_raw_socket(
            upgraded,
            role,
            config
        ).map(|inner| {
            WebSocket { inner }
        }).await
    }

    fn with_context<F, R>(&mut self, ctx: Option<&mut Context<'_>>, f: F) -> R
    where
        F: FnOnce(Pin<&mut WebSocketStream<hyper::upgrade::Upgraded>>, Option<&mut Context<'_>>) -> R,
    {
        f(Pin::new(&mut self.inner), ctx)
    }

    /// Gracefully close this websocket.
    pub async fn close(mut self) -> Result<(), crate::Error> {
        future::poll_fn(|cx| Pin::new(&mut self).poll_close(cx)).await
    }
}

impl Stream for WebSocket {
    type Item = Result<Message, crate::Error>;

    fn poll_next(mut self: Pin<&mut Self>, cx: &mut Context) -> Poll<Option<Self::Item>> {
<<<<<<< HEAD
        loop {
            let msg = match (*self).with_context(Some(cx), |s, cx| s.poll_next(cx.unwrap())) {
                Poll::Ready(Some(Ok(item))) => item,
                Poll::Ready(Some(Err(::tungstenite::Error::Io(ref err))))
                    if err.kind() == io::ErrorKind::WouldBlock =>
                {
                    return Poll::Pending;
                }
                Poll::Ready(Some(Err(::tungstenite::Error::ConnectionClosed))) => {
                    log::trace!("websocket closed");
                    return Poll::Ready(None);
                }
                Poll::Ready(Some(Err(e))) => {
                    log::debug!("websocket poll error: {}", e);
                    return Poll::Ready(Some(Err(crate::Error::new(e))));
                }
                Poll::Ready(None) => {
                    log::trace!("websocket closed");
                    return Poll::Ready(None);
                },
                Poll::Pending => {
                    return Poll::Pending;
                }
            };

            match msg {
                msg @ protocol::Message::Text(..)
                | msg @ protocol::Message::Binary(..)
                | msg @ protocol::Message::Close(..)
                | msg @ protocol::Message::Ping(..) => {
                    return Poll::Ready(Some(Ok(Message { inner: msg })));
                }
                protocol::Message::Pong(payload) => {
                    log::trace!("websocket client pong: {:?}", payload);
                }
=======
        match (*self).with_context(Some(cx), |s| s.read_message()) {
            Ok(item) => Poll::Ready(Some(Ok(Message { inner: item }))),
            Err(::tungstenite::Error::Io(ref err)) if err.kind() == io::ErrorKind::WouldBlock => {
                Poll::Pending
            }
            Err(::tungstenite::Error::ConnectionClosed) => {
                log::trace!("websocket closed");
                Poll::Ready(None)
            }
            Err(e) => {
                log::debug!("websocket poll error: {}", e);
                Poll::Ready(Some(Err(crate::Error::new(e))))
>>>>>>> 01725e93
            }
        }
    }
}

impl Sink<Message> for WebSocket {
    type Error = crate::Error;

    fn poll_ready(mut self: Pin<&mut Self>, cx: &mut Context<'_>) -> Poll<Result<(), Self::Error>> {
        (*self).with_context(Some(cx), |s, cx| {
            match s.poll_ready(cx.unwrap()) {
                Poll::Ready(Ok(())) => Poll::Ready(Ok(())),
                Poll::Ready(Err(e)) => Poll::Ready(Err(crate::Error::new(e))),
                Poll::Pending => Poll::Pending
            }
            // cvt(s.write_pending(), "websocket poll_ready error")
        })
    }

    fn start_send(mut self: Pin<&mut Self>, item: Message) -> Result<(), Self::Error> {
<<<<<<< HEAD
        if let protocol::Message::Ping(..) = item.inner {
            // warp doesn't yet expose a way to construct a `Ping` message,
            // so the only way this could is if the user is forwarding the
            // received `Ping`s straight back.
            //
            // tungstenite already auto-reponds to `Ping`s with a `Pong`,
            // so this just prevents accidentally sending extra pings.
            return Ok(());
        }

        match self.with_context(None, |s, _| s.start_send(item.inner)) {
=======
        match self.with_context(None, |s| s.write_message(item.inner)) {
>>>>>>> 01725e93
            Ok(()) => Ok(()),
            // Err(::tungstenite::Error::SendQueueFull(inner)) => {
            //     log::debug!("websocket send queue full");
            //     Err(::tungstenite::Error::SendQueueFull(inner))
            // }
            Err(::tungstenite::Error::Io(ref err)) if err.kind() == io::ErrorKind::WouldBlock => {
                // the message was accepted and queued
                // isn't an error.
                Ok(())
            }
            Err(e) => {
                log::debug!("websocket start_send error: {}", e);
                Err(crate::Error::new(e))
            }
        }
    }

    fn poll_flush(mut self: Pin<&mut Self>, cx: &mut Context) -> Poll<Result<(), Self::Error>> {
        self.with_context(Some(cx), |s, cx| {
            //cvt(s.write_pending(), "websocket poll_flush error")
            match s.poll_flush(cx.unwrap()) {
                Poll::Ready(Ok(())) => Poll::Ready(Ok(())),
                Poll::Ready(Err(e)) => Poll::Ready(Err(crate::Error::new(e))),
                Poll::Pending => Poll::Pending
            }
        })
    }

    fn poll_close(mut self: Pin<&mut Self>, cx: &mut Context) -> Poll<Result<(), Self::Error>> {
        match self.with_context(Some(cx), |s, cx| s.poll_close(cx.unwrap())) {
            Poll::Ready(Ok(())) => Poll::Ready(Ok(())),
            Poll::Ready(Err(err)) => {
                log::debug!("websocket close error: {}", err);
                Poll::Ready(Err(crate::Error::new(err)))
            },
            Poll::Pending => Poll::Pending
        }
    }
}

impl fmt::Debug for WebSocket {
    fn fmt(&self, f: &mut fmt::Formatter) -> fmt::Result {
        f.debug_struct("WebSocket").finish()
    }
}


/// A WebSocket message.
///
/// Only repesents Text and Binary messages.
///
/// This will likely become a `non-exhaustive` enum in the future, once that
/// language feature has stabilized.
#[derive(Eq, PartialEq, Clone)]
pub struct Message {
    inner: protocol::Message,
}

impl Message {
    /// Construct a new Text `Message`.
    pub fn text<S: Into<String>>(s: S) -> Message {
        Message {
            inner: protocol::Message::text(s),
        }
    }

    /// Construct a new Binary `Message`.
    pub fn binary<V: Into<Vec<u8>>>(v: V) -> Message {
        Message {
            inner: protocol::Message::binary(v),
        }
    }

    /// Construct a new Ping `Message`.
    pub fn ping<V: Into<Vec<u8>>>(v: V) -> Message {
        Message {
            inner: protocol::Message::Ping(v.into()),
        }
    }

    /// Construct the default Close `Message`.
    pub fn close() -> Message {
        Message {
            inner: protocol::Message::Close(None),
        }
    }

    /// Construct a Close `Message` with a code and reason.
    pub fn close_with(code: impl Into<u16>, reason: impl Into<Cow<'static, str>>) -> Message {
        Message {
            inner: protocol::Message::Close(Some(protocol::frame::CloseFrame {
                code: protocol::frame::coding::CloseCode::from(code.into()),
                reason: reason.into(),
            })),
        }
    }

    /// Returns true if this message is a Text message.
    pub fn is_text(&self) -> bool {
        self.inner.is_text()
    }

    /// Returns true if this message is a Binary message.
    pub fn is_binary(&self) -> bool {
        self.inner.is_binary()
    }

    /// Returns true if this message a is a Close message.
    pub fn is_close(&self) -> bool {
        self.inner.is_close()
    }

    /// Returns true if this message is a Ping message.
    pub fn is_ping(&self) -> bool {
        self.inner.is_ping()
    }

    /// Returns true if this message is a Pong message.
    pub fn is_pong(&self) -> bool {
        self.inner.is_pong()
    }

    /// Try to get a reference to the string text, if this is a Text message.
    pub fn to_str(&self) -> Result<&str, ()> {
        match self.inner {
            protocol::Message::Text(ref s) => Ok(s),
            _ => Err(()),
        }
    }

    /// Return the bytes of this message, if the message can contain data.
    pub fn as_bytes(&self) -> &[u8] {
        match self.inner {
            protocol::Message::Text(ref s) => s.as_bytes(),
            protocol::Message::Binary(ref v) => v,
            protocol::Message::Ping(ref v) => v,
            protocol::Message::Pong(ref v) => v,
            protocol::Message::Close(_) => &[],
        }
    }

    /// Destructure this message into binary data.
    pub fn into_bytes(self) -> Vec<u8> {
        self.inner.into_data()
    }
}

impl fmt::Debug for Message {
    fn fmt(&self, f: &mut fmt::Formatter) -> fmt::Result {
        fmt::Debug::fmt(&self.inner, f)
    }
}

impl Into<Vec<u8>> for Message {
    fn into(self) -> Vec<u8> {
        self.into_bytes()
    }
}

// ===== Rejections =====

#[derive(Debug)]
pub(crate) struct MissingConnectionUpgrade;

impl ::std::fmt::Display for MissingConnectionUpgrade {
    fn fmt(&self, f: &mut ::std::fmt::Formatter) -> ::std::fmt::Result {
        write!(f, "Connection header did not include 'upgrade'")
    }
}

impl ::std::error::Error for MissingConnectionUpgrade {}<|MERGE_RESOLUTION|>--- conflicted
+++ resolved
@@ -212,56 +212,28 @@
     type Item = Result<Message, crate::Error>;
 
     fn poll_next(mut self: Pin<&mut Self>, cx: &mut Context) -> Poll<Option<Self::Item>> {
-<<<<<<< HEAD
-        loop {
-            let msg = match (*self).with_context(Some(cx), |s, cx| s.poll_next(cx.unwrap())) {
-                Poll::Ready(Some(Ok(item))) => item,
-                Poll::Ready(Some(Err(::tungstenite::Error::Io(ref err))))
-                    if err.kind() == io::ErrorKind::WouldBlock =>
-                {
-                    return Poll::Pending;
-                }
-                Poll::Ready(Some(Err(::tungstenite::Error::ConnectionClosed))) => {
-                    log::trace!("websocket closed");
-                    return Poll::Ready(None);
-                }
-                Poll::Ready(Some(Err(e))) => {
-                    log::debug!("websocket poll error: {}", e);
-                    return Poll::Ready(Some(Err(crate::Error::new(e))));
-                }
-                Poll::Ready(None) => {
-                    log::trace!("websocket closed");
-                    return Poll::Ready(None);
-                },
-                Poll::Pending => {
-                    return Poll::Pending;
-                }
-            };
-
-            match msg {
-                msg @ protocol::Message::Text(..)
-                | msg @ protocol::Message::Binary(..)
-                | msg @ protocol::Message::Close(..)
-                | msg @ protocol::Message::Ping(..) => {
-                    return Poll::Ready(Some(Ok(Message { inner: msg })));
-                }
-                protocol::Message::Pong(payload) => {
-                    log::trace!("websocket client pong: {:?}", payload);
-                }
-=======
-        match (*self).with_context(Some(cx), |s| s.read_message()) {
-            Ok(item) => Poll::Ready(Some(Ok(Message { inner: item }))),
-            Err(::tungstenite::Error::Io(ref err)) if err.kind() == io::ErrorKind::WouldBlock => {
-                Poll::Pending
-            }
-            Err(::tungstenite::Error::ConnectionClosed) => {
+        match (*self).with_context(Some(cx), |s, cx| s.poll_next(cx.unwrap())) {
+            Poll::Ready(Some(Ok(item))) => {
+                Poll::Ready(Some(Ok(Message { inner: item })))
+            }
+            Poll::Ready(Some(Err(::tungstenite::Error::Io(ref err))))
+                if err.kind() == io::ErrorKind::WouldBlock => {
+                    Poll::Pending
+            }
+            Poll::Ready(Some(Err(::tungstenite::Error::ConnectionClosed))) => {
                 log::trace!("websocket closed");
                 Poll::Ready(None)
             }
-            Err(e) => {
+            Poll::Ready(Some(Err(e))) => {
                 log::debug!("websocket poll error: {}", e);
                 Poll::Ready(Some(Err(crate::Error::new(e))))
->>>>>>> 01725e93
+            }
+            Poll::Ready(None) => {
+                log::trace!("websocket closed");
+                Poll::Ready(None)
+            },
+            Poll::Pending => {
+                Poll::Pending
             }
         }
     }
@@ -282,21 +254,7 @@
     }
 
     fn start_send(mut self: Pin<&mut Self>, item: Message) -> Result<(), Self::Error> {
-<<<<<<< HEAD
-        if let protocol::Message::Ping(..) = item.inner {
-            // warp doesn't yet expose a way to construct a `Ping` message,
-            // so the only way this could is if the user is forwarding the
-            // received `Ping`s straight back.
-            //
-            // tungstenite already auto-reponds to `Ping`s with a `Pong`,
-            // so this just prevents accidentally sending extra pings.
-            return Ok(());
-        }
-
         match self.with_context(None, |s, _| s.start_send(item.inner)) {
-=======
-        match self.with_context(None, |s| s.write_message(item.inner)) {
->>>>>>> 01725e93
             Ok(()) => Ok(()),
             // Err(::tungstenite::Error::SendQueueFull(inner)) => {
             //     log::debug!("websocket send queue full");
