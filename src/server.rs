use std::net::SocketAddr;
#[cfg(feature = "tls")]
use std::path::Path;
use std::sync::Arc;
use std::error::Error as StdError;

use futures::{Async, Future, Poll, Stream};
use hyper::server::conn::AddrIncoming;
use hyper::service::{make_service_fn, service_fn};
use hyper::{rt, Server as HyperServer};
use tokio_io::{AsyncRead, AsyncWrite};

use never::Never;
use reject::Reject;
use reply::Reply;
use transport::Transport;
use Request;

/// Create a `Server` with the provided service.
pub fn serve<S>(service: S) -> Server<S>
where
    S: IntoWarpService + 'static,
{
    Server {
        pipeline: false,
        service,
    }
}

/// A Warp Server ready to filter requests.
#[derive(Debug)]
pub struct Server<S> {
    pipeline: bool,
    service: S,
}

/// A Warp Server ready to filter requests over TLS.
///
/// *This type requires the `"tls"` feature.*
#[cfg(feature = "tls")]
pub struct TlsServer<S> {
    server: Server<S>,
    tls: ::rustls::ServerConfig,
}

// Getting all various generic bounds to make this a re-usable method is
// very complicated, so instead this is just a macro.
macro_rules! into_service {
    ($into:expr) => {{
        let inner = Arc::new($into.into_warp_service());
        make_service_fn(move |transport| {
            let inner = inner.clone();
            let remote_addr = Transport::remote_addr(transport);
            service_fn(move |req| ReplyFuture {
                inner: inner.call(req, remote_addr),
            })
        })
    }};
}

macro_rules! addr_incoming {
    ($addr:expr) => {{
        let addr = $addr.into();
        let mut incoming = AddrIncoming::bind(&addr).unwrap_or_else(|e| {
            panic!("error binding to {}: {}", addr, e);
        });
        incoming.set_nodelay(true);
        let addr = incoming.local_addr();
        (addr, incoming)
    }};
}

macro_rules! bind_inner {
    ($this:ident, $addr:expr) => {{
        let service = into_service!($this.service);
        let (addr, incoming) = addr_incoming!($addr);
        let srv = HyperServer::builder(incoming)
            .http1_pipeline_flush($this.pipeline)
            .serve(service);
        (addr, srv)
    }};

    (tls: $this:ident, $addr:expr) => {{
        let service = into_service!($this.server.service);
        let (addr, incoming) = addr_incoming!($addr);
        let tls = Arc::new($this.tls);
        let incoming = incoming.map(move |sock| {
            let session = ::rustls::ServerSession::new(&tls);
            ::tls::TlsStream::new(sock, session)
        });
        let srv = HyperServer::builder(incoming)
            .http1_pipeline_flush($this.server.pipeline)
            .serve(service);
        (addr, srv)
    }};
}

// ===== impl Server =====

impl<S> Server<S>
where
    S: IntoWarpService + 'static,
    <<S::Service as WarpService>::Reply as Future>::Item: Reply + Send,
    <<S::Service as WarpService>::Reply as Future>::Error: Reject + Send,
{
    /// Run this `Server` forever on the current thread.
    pub fn run(self, addr: impl Into<SocketAddr> + 'static) {
        let (addr, fut) = self.bind_ephemeral(addr);

        info!("warp drive engaged: listening on http://{}", addr);

        rt::run(fut);
    }

    /// Run this `Server` forever on the current thread with a specific stream
    /// of incoming connections.
    ///
    /// This can be used for Unix Domain Sockets, or TLS, etc.
    pub fn run_incoming<I>(self, incoming: I)
    where
        I: Stream + Send + 'static,
        I::Item: AsyncRead + AsyncWrite + Send + 'static,
<<<<<<< HEAD
        I::Error: Into<Box<dyn StdError + Send + Sync>>,
=======
        I::Error: Into<Box<dyn std::error::Error + Send + Sync>>,
>>>>>>> 6acf1669
    {
        self.run_incoming2(incoming.map(::transport::LiftIo));
    }

    fn run_incoming2<I>(self, incoming: I)
    where
        I: Stream + Send + 'static,
        I::Item: Transport + Send + 'static,
<<<<<<< HEAD
        I::Error: Into<Box<dyn StdError + Send + Sync>>,
=======
        I::Error: Into<Box<dyn std::error::Error + Send + Sync>>,
>>>>>>> 6acf1669
    {
        let fut = self.serve_incoming2(incoming);

        info!("warp drive engaged: listening with custom incoming");

        rt::run(fut);
    }

    /// Bind to a socket address, returning a `Future` that can be
    /// executed on any runtime.
    pub fn bind(
        self,
        addr: impl Into<SocketAddr> + 'static,
    ) -> impl Future<Item = (), Error = ()> + 'static {
        let (_, fut) = self.bind_ephemeral(addr);
        fut
    }

    /// Bind to a possibly ephemeral socket address.
    ///
    /// Returns the bound address and a `Future` that can be executed on
    /// any runtime.
    pub fn bind_ephemeral(
        self,
        addr: impl Into<SocketAddr> + 'static,
    ) -> (SocketAddr, impl Future<Item = (), Error = ()> + 'static) {
        let (addr, srv) = bind_inner!(self, addr);
        (addr, srv.map_err(|e| error!("server error: {}", e)))
    }

    /// Create a server with graceful shutdown signal.
    ///
    /// When the signal completes, the server will start the graceful shutdown
    /// process.
    ///
    /// Returns the bound address and a `Future` that can be executed on
    /// any runtime.
    ///
    /// # Example
    ///
    /// ```no_run
    /// extern crate futures;
    /// extern crate warp;
    ///
    /// use futures::sync::oneshot;
    /// use warp::Filter;
    ///
    /// # fn main() {
    /// let routes = warp::any()
    ///     .map(|| "Hello, World!");
    ///
    /// let (tx, rx) = oneshot::channel();
    ///
    /// let (addr, server) = warp::serve(routes)
    ///     .bind_with_graceful_shutdown(([127, 0, 0, 1], 3030), rx);
    ///
    /// // Spawn the server into a runtime
    /// warp::spawn(server);
    ///
    /// // Later, start the shutdown...
    /// let _ = tx.send(());
    /// # }
    /// ```
    pub fn bind_with_graceful_shutdown(
        self,
        addr: impl Into<SocketAddr> + 'static,
        signal: impl Future<Item = ()> + Send + 'static,
    ) -> (SocketAddr, impl Future<Item = (), Error = ()> + 'static) {
        let (addr, srv) = bind_inner!(self, addr);
        let fut = srv
            .with_graceful_shutdown(signal)
            .map_err(|e| error!("server error: {}", e));
        (addr, fut)
    }

    /// Setup this `Server` with a specific stream of incoming connections.
    ///
    /// This can be used for Unix Domain Sockets, or TLS, etc.
    ///
    /// Returns a `Future` that can be executed on any runtime.
    pub fn serve_incoming<I>(self, incoming: I) -> impl Future<Item = (), Error = ()> + 'static
    where
        I: Stream + Send + 'static,
        I::Item: AsyncRead + AsyncWrite + Send + 'static,
<<<<<<< HEAD
        I::Error: Into<Box<dyn StdError + Send + Sync>>,
=======
        I::Error: Into<Box<dyn std::error::Error + Send + Sync>>,
>>>>>>> 6acf1669
    {
        let incoming = incoming.map(::transport::LiftIo);
        self.serve_incoming2(incoming)
    }

    fn serve_incoming2<I>(self, incoming: I) -> impl Future<Item = (), Error = ()> + 'static
    where
        I: Stream + Send + 'static,
        I::Item: Transport + Send + 'static,
<<<<<<< HEAD
        I::Error: Into<Box<dyn StdError + Send + Sync>>,
=======
        I::Error: Into<Box<dyn std::error::Error + Send + Sync>>,
>>>>>>> 6acf1669
    {
        let service = into_service!(self.service);
        HyperServer::builder(incoming)
            .http1_pipeline_flush(self.pipeline)
            .serve(service)
            .map_err(|e| error!("server error: {}", e))
    }

    // Generally shouldn't be used, as it can slow down non-pipelined responses.
    //
    // It's only real use is to make silly pipeline benchmarks look better.
    #[doc(hidden)]
    pub fn unstable_pipeline(mut self) -> Self {
        self.pipeline = true;
        self
    }

    /// Configure a server to use TLS with the supplied certificate and key files.
    ///
    /// *This function requires the `"tls"` feature.*
    #[cfg(feature = "tls")]
    pub fn tls(self, cert: impl AsRef<Path>, key: impl AsRef<Path>) -> TlsServer<S> {
        let tls = ::tls::configure(cert.as_ref(), key.as_ref());

        TlsServer { server: self, tls }
    }
}

// ===== impl TlsServer =====

#[cfg(feature = "tls")]
impl<S> TlsServer<S>
where
    S: IntoWarpService + 'static,
    <<S::Service as WarpService>::Reply as Future>::Item: Reply + Send,
    <<S::Service as WarpService>::Reply as Future>::Error: Reject + Send,
{
    /// Run this `TlsServer` forever on the current thread.
    ///
    /// *This function requires the `"tls"` feature.*
    pub fn run(self, addr: impl Into<SocketAddr> + 'static) {
        let (addr, fut) = self.bind_ephemeral(addr);

        info!("warp drive engaged: listening on https://{}", addr);

        rt::run(fut);
    }

    /// Bind to a socket address, returning a `Future` that can be
    /// executed on any runtime.
    ///
    /// *This function requires the `"tls"` feature.*
    pub fn bind(
        self,
        addr: impl Into<SocketAddr> + 'static,
    ) -> impl Future<Item = (), Error = ()> + 'static {
        let (_, fut) = self.bind_ephemeral(addr);
        fut
    }

    /// Bind to a possibly ephemeral socket address.
    ///
    /// Returns the bound address and a `Future` that can be executed on
    /// any runtime.
    ///
    /// *This function requires the `"tls"` feature.*
    pub fn bind_ephemeral(
        self,
        addr: impl Into<SocketAddr> + 'static,
    ) -> (SocketAddr, impl Future<Item = (), Error = ()> + 'static) {
        let (addr, srv) = bind_inner!(tls: self, addr);
        (addr, srv.map_err(|e| error!("server error: {}", e)))
    }

    /// Create a server with graceful shutdown signal.
    ///
    /// When the signal completes, the server will start the graceful shutdown
    /// process.
    ///
    /// *This function requires the `"tls"` feature.*
    pub fn bind_with_graceful_shutdown(
        self,
        addr: impl Into<SocketAddr> + 'static,
        signal: impl Future<Item = ()> + Send + 'static,
    ) -> (SocketAddr, impl Future<Item = (), Error = ()> + 'static) {
        let (addr, srv) = bind_inner!(tls: self, addr);
        let fut = srv
            .with_graceful_shutdown(signal)
            .map_err(|e| error!("server error: {}", e));
        (addr, fut)
    }
}

#[cfg(feature = "tls")]
impl<S> ::std::fmt::Debug for TlsServer<S>
where
    S: ::std::fmt::Debug,
{
    fn fmt(&self, f: &mut ::std::fmt::Formatter) -> ::std::fmt::Result {
        f.debug_struct("TlsServer")
            .field("server", &self.server)
            .finish()
    }
}

// ===== impl WarpService =====

pub trait IntoWarpService {
    type Service: WarpService + Send + Sync + 'static;
    fn into_warp_service(self) -> Self::Service;
}

pub trait WarpService {
    type Reply: Future + Send;
    fn call(&self, req: Request, remote_addr: Option<SocketAddr>) -> Self::Reply;
}

// Optimizes better than using Future::then, since it doesn't
// have to return an IntoFuture.
#[derive(Debug)]
struct ReplyFuture<F> {
    inner: F,
}

impl<F> Future for ReplyFuture<F>
where
    F: Future,
    F::Item: Reply,
    F::Error: Reject,
{
    type Item = ::reply::Response;
    type Error = Never;

    #[inline]
    fn poll(&mut self) -> Poll<Self::Item, Self::Error> {
        match self.inner.poll() {
            Ok(Async::Ready(ok)) => Ok(Async::Ready(ok.into_response())),
            Ok(Async::NotReady) => Ok(Async::NotReady),
            Err(err) => {
                debug!("rejected: {:?}", err);
                Ok(Async::Ready(err.into_response()))
            }
        }
    }
}<|MERGE_RESOLUTION|>--- conflicted
+++ resolved
@@ -1,8 +1,8 @@
+use std::error::Error as StdError;
 use std::net::SocketAddr;
 #[cfg(feature = "tls")]
 use std::path::Path;
 use std::sync::Arc;
-use std::error::Error as StdError;
 
 use futures::{Async, Future, Poll, Stream};
 use hyper::server::conn::AddrIncoming;
@@ -120,11 +120,7 @@
     where
         I: Stream + Send + 'static,
         I::Item: AsyncRead + AsyncWrite + Send + 'static,
-<<<<<<< HEAD
         I::Error: Into<Box<dyn StdError + Send + Sync>>,
-=======
-        I::Error: Into<Box<dyn std::error::Error + Send + Sync>>,
->>>>>>> 6acf1669
     {
         self.run_incoming2(incoming.map(::transport::LiftIo));
     }
@@ -133,11 +129,7 @@
     where
         I: Stream + Send + 'static,
         I::Item: Transport + Send + 'static,
-<<<<<<< HEAD
         I::Error: Into<Box<dyn StdError + Send + Sync>>,
-=======
-        I::Error: Into<Box<dyn std::error::Error + Send + Sync>>,
->>>>>>> 6acf1669
     {
         let fut = self.serve_incoming2(incoming);
 
@@ -222,11 +214,7 @@
     where
         I: Stream + Send + 'static,
         I::Item: AsyncRead + AsyncWrite + Send + 'static,
-<<<<<<< HEAD
         I::Error: Into<Box<dyn StdError + Send + Sync>>,
-=======
-        I::Error: Into<Box<dyn std::error::Error + Send + Sync>>,
->>>>>>> 6acf1669
     {
         let incoming = incoming.map(::transport::LiftIo);
         self.serve_incoming2(incoming)
@@ -236,11 +224,7 @@
     where
         I: Stream + Send + 'static,
         I::Item: Transport + Send + 'static,
-<<<<<<< HEAD
         I::Error: Into<Box<dyn StdError + Send + Sync>>,
-=======
-        I::Error: Into<Box<dyn std::error::Error + Send + Sync>>,
->>>>>>> 6acf1669
     {
         let service = into_service!(self.service);
         HyperServer::builder(incoming)
