--- conflicted
+++ resolved
@@ -52,19 +52,12 @@
 listenfd = "0.3"
 
 [features]
-<<<<<<< HEAD
-default = ["multipart", "websocket", "http2"]
-websocket = ["tokio-tungstenite"]
-tls = ["tokio-rustls"]
-compression = ["async-compression"]
-http2 = ["hyper/http2"]
-=======
-default = ["multipart", "websocket", "trace-log"]
+default = ["multipart", "websocket", "trace-log", "http2"]
 websocket = ["tokio-tungstenite"]
 tls = ["tokio-rustls"]
 compression = ["async-compression"]
 trace-log = ["tracing/log"]
->>>>>>> bd591693
+http2 = ["hyper/http2"]
 
 [profile.release]
 codegen-units = 1
