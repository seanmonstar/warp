--- conflicted
+++ resolved
@@ -1,14 +1,11 @@
 #![deny(warnings)]
 
-<<<<<<< HEAD
 use futures::TryStreamExt;
 use tokio::net::UnixListener;
 use tokio_stream::wrappers::UnixListenerStream;
 use warp::LiftIo;
 
-=======
 #[cfg(unix)]
->>>>>>> a1fba02c
 #[tokio::main]
 async fn main() {
     use tokio::net::UnixListener;
