--- conflicted
+++ resolved
@@ -5,12 +5,8 @@
     Arc, Mutex,
 };
 use tokio::sync::mpsc;
-<<<<<<< HEAD
 use tokio_stream::wrappers::UnboundedReceiverStream;
-use warp::{sse::ServerSentEvent, Filter};
-=======
 use warp::{sse::Event, Filter};
->>>>>>> c8964b1d
 
 #[tokio::main]
 async fn main() {
