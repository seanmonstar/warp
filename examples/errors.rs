--- conflicted
+++ resolved
@@ -28,15 +28,7 @@
         f.write_str(match self {
             Error::Oops => ":fire: this is fine",
             Error::Nope => "Nope!",
-<<<<<<< HEAD
-        }
-    }
-
-    fn cause(&self) -> Option<&dyn StdError> {
-        None
-=======
         })
->>>>>>> 2a8df8d6
     }
 }
 
