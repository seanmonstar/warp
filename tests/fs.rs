--- conflicted
+++ resolved
@@ -209,7 +209,7 @@
     // if-range too old
     let res = warp::test::request()
         .header("range", "bytes=100-200")
-        .header("if-range", "Sun, 07 Nov 1994 01:00:00 GMT")
+        .header("if-range", "Mon, 07 Nov 1994 01:00:00 GMT")
         .reply(&file)
         .await;
     assert_eq!(res.status(), 200);
@@ -290,12 +290,7 @@
 
     // Range::Unbounded for beginning and end
     let res = warp::test::request()
-<<<<<<< HEAD
-        .header("range", "bytes=100-200")
-        .header("if-range", "Mon, 07 Nov 1994 01:00:00 GMT")
-=======
         .header("range", "bytes=")
->>>>>>> ce967533
         .reply(&file)
         .await;
     assert_eq!(res.status(), 200);
